#!/usr/bin/env python3
# SPDX-License-Identifier: BSD-2-Clause
#
# Copyright (c) 2015, 2017, 2019, Linaro Limited
#

import sys
import math


algo = {'TEE_ALG_RSASSA_PKCS1_PSS_MGF1_SHA256': 0x70414930,
        'TEE_ALG_RSASSA_PKCS1_V1_5_SHA256': 0x70004830}

enc_key_type = {'SHDR_ENC_KEY_DEV_SPECIFIC': 0x0,
                'SHDR_ENC_KEY_CLASS_WIDE': 0x1}

<<<<<<< HEAD
SHDR_BOOTSTRAP_TA = 1
SHDR_ENCRYPTED_TA = 2
SHDR_MAGIC = 0x4f545348
SHDR_SIZE = 20

=======
SHDR_MAGIC = 0x4f545348
SHDR_SIZE = 20

SHDR_BOOTSTRAP_TA = 1
SHDR_ENCRYPTED_TA = 2

>>>>>>> d811263f

def uuid_parse(s):
    from uuid import UUID
    return UUID(s)


def int_parse(str):
    return int(str, 0)


def get_args(logger):
    from argparse import ArgumentParser, RawDescriptionHelpFormatter
    import textwrap
    command_base = ['sign-enc', 'digest', 'stitch', 'verify']
    command_aliases_digest = ['generate-digest']
    command_aliases_stitch = ['stitch-ta']
    command_aliases = command_aliases_digest + command_aliases_stitch
    command_choices = command_base + command_aliases

    dat = '[' + ', '.join(command_aliases_digest) + ']'
    sat = '[' + ', '.join(command_aliases_stitch) + ']'

    parser = ArgumentParser(
        description='Sign and encrypt (optional) a Trusted Application for' +
        ' OP-TEE.',
        usage='\n   %(prog)s command [ arguments ]\n\n'

        '   command:\n' +
        '     sign-enc    Generate signed and optionally encrypted loadable' +
        ' TA image file.\n' +
        '                 Takes arguments --uuid, --ta-version, --in, --out,' +
        ' --key,\n' +
        '                 --enc-key (optional) and' +
        ' --enc-key-type (optional).\n' +
        '     digest      Generate loadable TA binary image digest' +
        ' for offline\n' +
        '                 signing. Takes arguments --uuid, --ta-version,' +
        ' --in, --key,\n'
        '                 --enc-key (optional), --enc-key-type (optional),' +
        ' --algo (optional) and --dig.\n' +
        '     stitch      Generate loadable signed and encrypted TA binary' +
        ' image file from\n' +
        '                 TA raw image and its signature. Takes' +
        ' arguments --uuid, --in, --key, --out,\n' +
        '                 --enc-key (optional), --enc-key-type (optional),\n' +
        '                 --algo (optional) and --sig.\n' +
        '     verify      Verify signed TA binary\n' +
        '                 Takes arguments --uuid, --in, --key\n\n' +
        '   %(prog)s --help  show available commands and arguments\n\n',
        formatter_class=RawDescriptionHelpFormatter,
        epilog=textwrap.dedent('''\
            If no command is given, the script will default to "sign-enc".

            command aliases:
              The command \'digest\' can be aliased by ''' + dat + '''
              The command \'stitch\' can be aliased by ''' + sat + '\n' + '''
            example offline signing command using OpenSSL for algorithm
            TEE_ALG_RSASSA_PKCS1_PSS_MGF1_SHA256:
              base64 -d <UUID>.dig | \\
              openssl pkeyutl -sign -inkey <KEYFILE>.pem \\
                  -pkeyopt digest:sha256 -pkeyopt rsa_padding_mode:pss \\
                  -pkeyopt rsa_pss_saltlen:digest \\
                  -pkeyopt rsa_mgf1_md:sha256 | \\
              base64 > <UUID>.sig\n
            example offline signing command using OpenSSL for algorithm
            TEE_ALG_RSASSA_PKCS1_V1_5_SHA256:
              base64 -d <UUID>.dig | \\
              openssl pkeyutl -sign -inkey <KEYFILE>.pem \\
                  -pkeyopt digest:sha256 -pkeyopt rsa_padding_mode:pkcs1 | \\
              base64 > <UUID>.sig
            '''))

    parser.add_argument(
        'command', choices=command_choices, nargs='?',
        default='sign-enc',
        help='Command, one of [' + ', '.join(command_base) + ']')
    parser.add_argument('--uuid', required=True,
                        type=uuid_parse, help='String UUID of the TA')
    parser.add_argument('--key', required=True,
                        help='Name of signing key file (PEM format)')
    parser.add_argument('--enc-key', required=False,
                        help='Encryption key string')
    parser.add_argument(
        '--enc-key-type', required=False, default='SHDR_ENC_KEY_DEV_SPECIFIC',
        choices=list(enc_key_type.keys()),
        help='Encryption key type.\n' +
        '(SHDR_ENC_KEY_DEV_SPECIFIC or SHDR_ENC_KEY_CLASS_WIDE).\n' +
        'Defaults to SHDR_ENC_KEY_DEV_SPECIFIC.')
    parser.add_argument(
        '--ta-version', required=False, type=int_parse, default=0,
        help='TA version stored as a 32-bit unsigned integer and used for\n' +
        'rollback protection of TA install in the secure database.\n' +
        'Defaults to 0.')
    parser.add_argument(
        '--sig', required=False, dest='sigf',
        help='Name of signature input file, defaults to <UUID>.sig')
    parser.add_argument(
        '--dig', required=False, dest='digf',
        help='Name of digest output file, defaults to <UUID>.dig')
    parser.add_argument(
        '--in', required=True, dest='inf',
        help='Name of application input file, defaults to <UUID>.stripped.elf')
    parser.add_argument(
        '--out', required=False, dest='outf',
        help='Name of application output file, defaults to <UUID>.ta')
    parser.add_argument('--algo', required=False, choices=list(algo.keys()),
                        default='TEE_ALG_RSASSA_PKCS1_PSS_MGF1_SHA256',
                        help='The hash and signature algorithm, ' +
                        'defaults to TEE_ALG_RSASSA_PKCS1_PSS_MGF1_SHA256. ' +
                        'Allowed values are: ' +
                        ', '.join(list(algo.keys())), metavar='')

    parsed = parser.parse_args()

    # Check parameter combinations

    if parsed.digf is None and \
       parsed.outf is not None and \
       parsed.command in ['digest'] + command_aliases_digest:
        logger.error('A digest was requested, but argument --out was given.' +
                     '  Did you mean:\n  ' +
                     parser.prog+' --dig ' + parsed.outf + ' ...')
        sys.exit(1)

    if parsed.digf is not None \
       and parsed.outf is not None \
       and parsed.command in ['digest'] + command_aliases_digest:
        logger.warn('A digest was requested, but arguments --dig and ' +
                    '--out were given.\n' +
                    '  --out will be ignored.')

    # Set defaults for optional arguments.

    if parsed.sigf is None:
        parsed.sigf = str(parsed.uuid)+'.sig'
    if parsed.digf is None:
        parsed.digf = str(parsed.uuid)+'.dig'
    if parsed.inf is None:
        parsed.inf = str(parsed.uuid)+'.stripped.elf'
    if parsed.outf is None:
        parsed.outf = str(parsed.uuid)+'.ta'

    return parsed


def main():
    from cryptography import exceptions
    from cryptography.hazmat.backends import default_backend
    from cryptography.hazmat.primitives import serialization
    from cryptography.hazmat.primitives import hashes
    from cryptography.hazmat.primitives.asymmetric import padding
    from cryptography.hazmat.primitives.asymmetric import rsa
    from cryptography.hazmat.primitives.asymmetric import utils
    import base64
    import logging
    import os
    import struct

    logging.basicConfig()
    logger = logging.getLogger(os.path.basename(__file__))

    args = get_args(logger)

    with open(args.key, 'rb') as f:
        data = f.read()

        try:
            key = serialization.load_pem_private_key(data, password=None,
                                                     backend=default_backend())
        except ValueError:
            key = serialization.load_pem_public_key(data,
                                                    backend=default_backend())

    with open(args.inf, 'rb') as f:
        img = f.read()

    chosen_hash = hashes.SHA256()
    h = hashes.Hash(chosen_hash, default_backend())

    digest_len = chosen_hash.digest_size
    sig_len = math.ceil(key.key_size / 8)

    img_size = len(img)

    hdr_version = args.ta_version  # struct shdr_bootstrap_ta::ta_version

    magic = SHDR_MAGIC
    if args.enc_key:
        img_type = SHDR_ENCRYPTED_TA
    else:
        img_type = SHDR_BOOTSTRAP_TA

    shdr = struct.pack('<IIIIHH',
                       magic, img_type, img_size, algo[args.algo],
                       digest_len, sig_len)
    shdr_uuid = args.uuid.bytes
    shdr_version = struct.pack('<I', hdr_version)

    if args.enc_key:
        from cryptography.hazmat.primitives.ciphers.aead import AESGCM
        cipher = AESGCM(bytes.fromhex(args.enc_key))
        # Use 12 bytes for nonce per recommendation
        nonce = os.urandom(12)
        out = cipher.encrypt(nonce, img, None)
        ciphertext = out[:-16]
        # Authentication Tag is always the last 16 bytes
        tag = out[-16:]

        enc_algo = 0x40000810      # TEE_ALG_AES_GCM
        flags = enc_key_type[args.enc_key_type]
        ehdr = struct.pack('<IIHH',
                           enc_algo, flags, len(nonce), len(tag))

    h.update(shdr)
    h.update(shdr_uuid)
    h.update(shdr_version)
    if args.enc_key:
        h.update(ehdr)
        h.update(nonce)
        h.update(tag)
    h.update(img)
    img_digest = h.finalize()

    def write_image_with_signature(sig):
        with open(args.outf, 'wb') as f:
            f.write(shdr)
            f.write(img_digest)
            f.write(sig)
            f.write(shdr_uuid)
            f.write(shdr_version)
            if args.enc_key:
                f.write(ehdr)
                f.write(nonce)
                f.write(tag)
                f.write(ciphertext)
            else:
                f.write(img)

    def sign_encrypt_ta():
        if not isinstance(key, rsa.RSAPrivateKey):
            logger.error('Provided key cannot be used for signing, ' +
                         'please use offline-signing mode.')
            sys.exit(1)
        else:
            if args.algo == 'TEE_ALG_RSASSA_PKCS1_PSS_MGF1_SHA256':
                sig = key.sign(
                    img_digest,
                    padding.PSS(
                        mgf=padding.MGF1(chosen_hash),
                        salt_length=digest_len
                    ),
                    utils.Prehashed(chosen_hash)
                )
            elif args.algo == 'TEE_ALG_RSASSA_PKCS1_V1_5_SHA256':
                sig = key.sign(
                    img_digest,
                    padding.PKCS1v15(),
                    utils.Prehashed(chosen_hash)
                )

            if len(sig) != sig_len:
                raise Exception(("Actual signature length is not equal to ",
                                 "the computed one: {} != {}").
                                format(len(sig), sig_len))
            write_image_with_signature(sig)
            logger.info('Successfully signed application.')

    def generate_digest():
        with open(args.digf, 'wb+') as digfile:
            digfile.write(base64.b64encode(img_digest))

    def stitch_ta():
        try:
            with open(args.sigf, 'r') as sigfile:
                sig = base64.b64decode(sigfile.read())
        except IOError:
            if not os.path.exists(args.digf):
                generate_digest()
            logger.error('No signature file found. Please sign\n %s\n' +
                         'offline and place the signature at \n %s\n' +
                         'or pass a different location ' +
                         'using the --sig argument.\n',
                         args.digf, args.sigf)
            sys.exit(1)
        else:
            try:
                if args.algo == 'TEE_ALG_RSASSA_PKCS1_PSS_MGF1_SHA256':
                    key.verify(
                        sig,
                        img_digest,
                        padding.PSS(
                            mgf=padding.MGF1(chosen_hash),
                            salt_length=digest_len
                        ),
                        utils.Prehashed(chosen_hash)
                    )
                elif args.algo == 'TEE_ALG_RSASSA_PKCS1_V1_5_SHA256':
                    key.verify(
                        sig,
                        img_digest,
                        padding.PKCS1v15(),
                        utils.Prehashed(chosen_hash)
                    )
            except exceptions.InvalidSignature:
                logger.error('Verification failed, ignoring given signature.')
                sys.exit(1)

            write_image_with_signature(sig)
            logger.info('Successfully applied signature.')

    def verify_ta():
        # Extract header
        [magic,
         img_type,
         img_size,
         algo_value,
         digest_len,
         sig_len] = struct.unpack('<IIIIHH', img[:SHDR_SIZE])

        # Extract digest and signature
        start, end = SHDR_SIZE, SHDR_SIZE + digest_len
        digest = img[start:end]

        start, end = end, SHDR_SIZE + digest_len + sig_len
        signature = img[start:end]

        # Extract UUID and TA version
        start, end = end, end + 16 + 4
        [uuid, ta_version] = struct.unpack('<16sI', img[start:end])

        if magic != SHDR_MAGIC:
            raise Exception("Un-expected magic: 0x{:08x}".format(magic))

        if img_type != SHDR_BOOTSTRAP_TA:
            raise Exception("Un-supported image type: {}".format(img_type))

        if algo_value not in algo.values():
            raise Exception('Un-recognized algorithm: 0x{:08x}'
                            .format(algo_value))

        # Verify signature against hash digest
        if algo_value == 0x70414930:
            key.verify(
                signature,
                digest,
                padding.PSS(
                    mgf=padding.MGF1(chosen_hash),
                    salt_length=digest_len
                ),
                utils.Prehashed(chosen_hash)
            )
        else:
            key.verify(
                signature,
                digest,
                padding.PKCS1v15(),
                utils.Prehashed(chosen_hash)
            )

        h = hashes.Hash(chosen_hash, default_backend())

        # sizeof(struct shdr)
        h.update(img[:SHDR_SIZE])

        # sizeof(struct shdr_bootstrap_ta)
        h.update(img[start:end])

        # raw image
        start = end
        end += img_size
        h.update(img[start:end])

        if digest != h.finalize():
            raise Exception('Hash digest does not match')

        logger.info('Trusted application is correctly verified.')

    # dispatch command
    {
        'sign-enc': sign_encrypt_ta,
        'digest': generate_digest,
        'generate-digest': generate_digest,
        'stitch': stitch_ta,
        'stitch-ta': stitch_ta,
        'verify': verify_ta,
    }.get(args.command, 'sign_encrypt_ta')()


if __name__ == "__main__":
    main()<|MERGE_RESOLUTION|>--- conflicted
+++ resolved
@@ -14,20 +14,11 @@
 enc_key_type = {'SHDR_ENC_KEY_DEV_SPECIFIC': 0x0,
                 'SHDR_ENC_KEY_CLASS_WIDE': 0x1}
 
-<<<<<<< HEAD
 SHDR_BOOTSTRAP_TA = 1
 SHDR_ENCRYPTED_TA = 2
 SHDR_MAGIC = 0x4f545348
 SHDR_SIZE = 20
 
-=======
-SHDR_MAGIC = 0x4f545348
-SHDR_SIZE = 20
-
-SHDR_BOOTSTRAP_TA = 1
-SHDR_ENCRYPTED_TA = 2
-
->>>>>>> d811263f
 
 def uuid_parse(s):
     from uuid import UUID
