--- conflicted
+++ resolved
@@ -53,12 +53,8 @@
 srcs-$(CFG_ARM64_core) += unwind_arm64.c
 endif
 
-<<<<<<< HEAD
-srcs-y += link_dummies.c
-
-asm-defines-y += asm-defines.c
-=======
 srcs-$(CFG_VIRTUALIZATION) += virtualization.c
 
 srcs-y += link_dummies.c
->>>>>>> 1f37238d
+
+asm-defines-y += asm-defines.c