--- conflicted
+++ resolved
@@ -1,14 +1,6 @@
 // SPDX-License-Identifier: BSD-2-Clause
 /*
-<<<<<<< HEAD
- * Copyright (c) 2021-2023, Arm Limited. All rights reserved
-=======
-<<<<<<< HEAD
- * Copyright (c) 2021, Arm Limited. All rights reserved.
-=======
  * Copyright (c) 2021-2023, Arm Limited. All rights reserved.
->>>>>>> 72bf5ec4... plat-totalcompute: Remap console logs
->>>>>>> de9c0aa6
  *
  * This file is a Partition Manifest (PM) for OP-TEE as a Secure Partition (SP)
  *
@@ -36,16 +28,8 @@
 	device-regions {
 		compatible = "arm,ffa-manifest-device-regions";
 		uart0 {
-<<<<<<< HEAD
 
 			base-address = <0x00000000 0x2A410000>;
-=======
-<<<<<<< HEAD
-			base-address = <0x00000000 0x7ff70000>;
-=======
-			base-address = <0x00000000 0x2A410000>;
->>>>>>> 72bf5ec4... plat-totalcompute: Remap console logs
->>>>>>> de9c0aa6
 			pages-count = <1>;
 			attributes = <0x3>; /* read-write */
 		};
