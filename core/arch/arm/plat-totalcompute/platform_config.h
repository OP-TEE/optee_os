--- conflicted
+++ resolved
@@ -1,10 +1,6 @@
 /* SPDX-License-Identifier: BSD-2-Clause */
 /*
-<<<<<<< HEAD
- * Copyright (c) 2021, Arm Limited. All rights reserved.
-=======
  * Copyright (c) 2021-2023, Arm Limited. All rights reserved.
->>>>>>> 72bf5ec4... plat-totalcompute: Remap console logs
  */
 
 #ifndef PLATFORM_CONFIG_H
@@ -24,18 +20,8 @@
 #define GICC_OFFSET		0x0
 #endif
 
-<<<<<<< HEAD
 #define UART0_BASE		0x2A410000
 #define UART1_BASE		0x2A400000
-=======
-<<<<<<< HEAD
-#define UART0_BASE		0x7FF70000
-#define UART1_BASE		0x7FF80000
-=======
-#define UART0_BASE		0x2A410000
-#define UART1_BASE		0x2A400000
->>>>>>> 72bf5ec4... plat-totalcompute: Remap console logs
->>>>>>> de9c0aa6
 
 #define CONSOLE_UART_BASE	UART0_BASE
 
